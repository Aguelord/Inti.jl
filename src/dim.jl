--- conflicted
+++ resolved
@@ -93,11 +93,7 @@
         @views mul!(Θ[:, k], S, γ₁B[:, k])
         @views mul!(Θ[:, k], D, γ₀B[:, k], -1, 1)
         if derivative
-<<<<<<< HEAD
-            for i in 1:lenght(target)
-=======
             for i in 1:length(target)
->>>>>>> 5460d984
                 Θ[i, k] += σ * γ₁G(target[i], xs[k])
             end
         else
