--- conflicted
+++ resolved
@@ -29,12 +29,8 @@
 # Generate examples using Literate
 const examples_dir = joinpath(Inti.PROJECT_ROOT, "docs", "src", "examples")
 const generated_dir = joinpath(Inti.PROJECT_ROOT, "docs", "src", "examples", "generated")
-<<<<<<< HEAD
-for example in ["helmholtz_scattering.jl", "poisson.jl", "transmission.jl", "lippmann_schwinger.jl"]
-=======
-const examples = ["helmholtz_scattering.jl", "poisson.jl"]
+const examples = ["helmholtz_scattering.jl", "poisson.jl", "transmission.jl", "lippmann_schwinger.jl"]
 for example in examples
->>>>>>> 2b388d86
     println("\n*** Generating $example example")
     @time begin
         src = joinpath(examples_dir, example)
